--- conflicted
+++ resolved
@@ -2,14 +2,8 @@
 # -*- coding: utf-8 -*-
 
 import os, mapnik
-<<<<<<< HEAD
-from timeit import Timer, time
-from nose.tools import *
+from nose.tools import eq_,raises
 from utilities import execution_path, run_all, get_unique_colors
-=======
-from nose.tools import eq_,raises
-from utilities import execution_path, run_all
->>>>>>> a60a3855
 
 def setup():
     # All of the paths used are relative, if we run the tests
