/*****************************************************************************
 * 
 * This file is part of Mapnik (c++ mapping toolkit)
 *
 * Copyright (C) 2011 Artem Pavlenko
 *
 * This library is free software; you can redistribute it and/or
 * modify it under the terms of the GNU Lesser General Public
 * License as published by the Free Software Foundation; either
 * version 2.1 of the License, or (at your option) any later version.
 *
 * This library is distributed in the hope that it will be useful,
 * but WITHOUT ANY WARRANTY; without even the implied warranty of
 * MERCHANTABILITY or FITNESS FOR A PARTICULAR PURPOSE.  See the GNU
 * Lesser General Public License for more details.
 *
 * You should have received a copy of the GNU Lesser General Public
 * License along with this library; if not, write to the Free Software
 * Foundation, Inc., 51 Franklin St, Fifth Floor, Boston, MA  02110-1301  USA
 *
 *****************************************************************************/

#include <mapnik/feature_type_style.hpp>

namespace mapnik
{

static const char * filter_mode_strings[] = {
    "all",
    "first",
    ""
};

IMPLEMENT_ENUM( filter_mode_e, filter_mode_strings )


feature_type_style::feature_type_style()
    : filter_mode_(FILTER_ALL),
      scale_denom_validity_(-1) {}

<<<<<<< HEAD
feature_type_style::feature_type_style(feature_type_style const& rhs)
    : rules_(rhs.rules_),
      filter_mode_(rhs.filter_mode_),
      scale_denom_validity_(-1) {}
=======
feature_type_style::feature_type_style(feature_type_style const& rhs, bool deep_copy)
    : filter_mode_(rhs.filter_mode_) 
{
    if (!deep_copy) {
        rules_ = rhs.rules_;
    } else {
        rules::const_iterator it  = rhs.rules_.begin(),
                        end = rhs.rules_.end();
        for(; it != end; ++it) {
            rules_.push_back(rule(*it, deep_copy));
        }
    }
}
>>>>>>> e1d07956
    
feature_type_style& feature_type_style::operator=(feature_type_style const& rhs)
{
    if (this == &rhs) return *this;
    rules_=rhs.rules_;
    scale_denom_validity_ = -1;
    return *this;
}
    
void feature_type_style::add_rule(rule const& rule)
{
    rules_.push_back(rule);
    scale_denom_validity_ = -1;
} 
    
rules const& feature_type_style::get_rules() const
{
    return rules_;
}

rules &feature_type_style::get_rules_nonconst()
{
    return rules_;
}
    
void feature_type_style::set_filter_mode(filter_mode_e mode)
{
    filter_mode_ = mode;
}

filter_mode_e feature_type_style::get_filter_mode() const
{
    return filter_mode_;
}


void feature_type_style::update_rule_cache(double scale_denom)
{
    if_rules_.clear();
    else_rules_.clear();
    also_rules_.clear();

    BOOST_FOREACH(rule const& r, rules_)
    {
        if (r.active(scale_denom))
        {
            if (r.has_else_filter())
            {
                else_rules_.push_back(const_cast<rule*>(&r));
            }
            else if (r.has_also_filter())
            {
                also_rules_.push_back(const_cast<rule*>(&r));
            }
            else
            {
                if_rules_.push_back(const_cast<rule*>(&r));
            }
        }
    }

    scale_denom_validity_ = scale_denom;
}

rule_ptrs const& feature_type_style::get_if_rules(double scale_denom)
{
    if (scale_denom_validity_ != scale_denom)
    {
        update_rule_cache(scale_denom);
    }
    return if_rules_;
}

rule_ptrs const& feature_type_style::get_else_rules(double scale_denom)
{
    if (scale_denom_validity_ != scale_denom)
    {
        update_rule_cache(scale_denom);
    }
    return else_rules_;
}

rule_ptrs const& feature_type_style::get_also_rules(double scale_denom)
{
    if (scale_denom_validity_ != scale_denom)
    {
        update_rule_cache(scale_denom);
    }
    return also_rules_;
}

}<|MERGE_RESOLUTION|>--- conflicted
+++ resolved
@@ -38,14 +38,9 @@
     : filter_mode_(FILTER_ALL),
       scale_denom_validity_(-1) {}
 
-<<<<<<< HEAD
-feature_type_style::feature_type_style(feature_type_style const& rhs)
-    : rules_(rhs.rules_),
-      filter_mode_(rhs.filter_mode_),
-      scale_denom_validity_(-1) {}
-=======
 feature_type_style::feature_type_style(feature_type_style const& rhs, bool deep_copy)
-    : filter_mode_(rhs.filter_mode_) 
+    : filter_mode_(rhs.filter_mode_),
+      scale_denom_valicity_(-1)
 {
     if (!deep_copy) {
         rules_ = rhs.rules_;
@@ -57,7 +52,6 @@
         }
     }
 }
->>>>>>> e1d07956
     
 feature_type_style& feature_type_style::operator=(feature_type_style const& rhs)
 {
