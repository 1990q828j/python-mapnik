/*****************************************************************************
 *
 * This file is part of Mapnik (c++ mapping toolkit)
 *
 * Copyright (C) 2011 Artem Pavlenko
 *
 * This library is free software; you can redistribute it and/or
 * modify it under the terms of the GNU Lesser General Public
 * License as published by the Free Software Foundation; either
 * version 2.1 of the License, or (at your option) any later version.
 *
 * This library is distributed in the hope that it will be useful,
 * but WITHOUT ANY WARRANTY; without even the implied warranty of
 * MERCHANTABILITY or FITNESS FOR A PARTICULAR PURPOSE.  See the GNU
 * Lesser General Public License for more details.
 *
 * You should have received a copy of the GNU Lesser General Public
 * License along with this library; if not, write to the Free Software
 * Foundation, Inc., 51 Franklin St, Fifth Floor, Boston, MA  02110-1301  USA
 *
 *****************************************************************************/

// mapnik

#include <mapnik/config.hpp> // needed by msvc
#include <mapnik/expression_string.hpp> // needed by msvc
#include <mapnik/expression_node_types.hpp>
#include <mapnik/expression_node.hpp>
#include <mapnik/attribute.hpp>
#include <mapnik/value_types.hpp>
#include <mapnik/value.hpp>

// boost
#include <boost/variant.hpp>
#if defined(BOOST_REGEX_HAS_ICU)
#include <boost/regex/icu.hpp>          // for u32regex
#endif

namespace mapnik
{

struct expression_string : boost::static_visitor<void>
{
    explicit expression_string(std::string & str)
        : str_(str) {}

    void operator() (value_type const& x) const
    {
        str_ += x.to_expression_string() ;
    }

    void operator() (attribute const& attr) const
    {
        str_ += "[";
        str_ += attr.name();
        str_ += "]";
    }

    void operator() (geometry_type_attribute const& /*attr*/) const
    {
        str_ += "[mapnik::geometry_type]";
    }

    template <typename Tag>
    void operator() (binary_node<Tag> const& x) const
    {
        if (x.type() != tags::mult::str() && x.type() != tags::div::str())
        {
            str_ += "(";
        }

        boost::apply_visitor(expression_string(str_),x.left);
        str_ += x.type();
        boost::apply_visitor(expression_string(str_),x.right);
        if (x.type() != tags::mult::str() && x.type() != tags::div::str())
        {
            str_ += ")";
        }
    }

    template <typename Tag>
    void operator() (unary_node<Tag> const& x) const
    {
        str_ += Tag::str();
        str_ += "(";
        boost::apply_visitor(expression_string(str_),x.expr);
        str_ += ")";
    }

    void operator() (regex_match_node const & x) const
    {
        boost::apply_visitor(expression_string(str_),x.expr);
        str_ +=".match('";
#if defined(BOOST_REGEX_HAS_ICU)
        std::string utf8;
<<<<<<< HEAD
        UnicodeString ustr = UnicodeString::fromUTF32(x.pattern.str().data(),
                                                      static_cast<int32_t>(x.pattern.str().length()));
=======
        mapnik::value_unicode_string ustr = mapnik::value_unicode_string::fromUTF32( &x.pattern.str()[0] ,x.pattern.str().length());
>>>>>>> 5e322dbf
        to_utf8(ustr,utf8);
        str_ += utf8;
#else
        str_ += x.pattern.str();
#endif
        str_ +="')";
    }

    void operator() (regex_replace_node const & x) const
    {
        boost::apply_visitor(expression_string(str_),x.expr);
        str_ +=".replace(";
        str_ += "'";
#if defined(BOOST_REGEX_HAS_ICU)
        std::string utf8;
<<<<<<< HEAD
        UnicodeString ustr = UnicodeString::fromUTF32(x.pattern.str().data(),
                                                      static_cast<int32_t>(x.pattern.str().length()));
=======
        mapnik::value_unicode_string ustr = mapnik::value_unicode_string::fromUTF32( &x.pattern.str()[0] ,x.pattern.str().length());
>>>>>>> 5e322dbf
        to_utf8(ustr,utf8);
        str_ += utf8;
        str_ +="','";
        to_utf8(x.format ,utf8);
        str_ += utf8;
#else
        str_ += x.pattern.str();
        str_ +="','";
        str_ += x.format;
#endif
        str_ +="')";
    }

private:
    std::string & str_;
};

std::string to_expression_string(expr_node const& node)
{
    std::string str;
    expression_string functor(str);
    boost::apply_visitor(functor,node);
    return str;
}

}<|MERGE_RESOLUTION|>--- conflicted
+++ resolved
@@ -93,12 +93,7 @@
         str_ +=".match('";
 #if defined(BOOST_REGEX_HAS_ICU)
         std::string utf8;
-<<<<<<< HEAD
-        UnicodeString ustr = UnicodeString::fromUTF32(x.pattern.str().data(),
-                                                      static_cast<int32_t>(x.pattern.str().length()));
-=======
         mapnik::value_unicode_string ustr = mapnik::value_unicode_string::fromUTF32( &x.pattern.str()[0] ,x.pattern.str().length());
->>>>>>> 5e322dbf
         to_utf8(ustr,utf8);
         str_ += utf8;
 #else
@@ -114,12 +109,7 @@
         str_ += "'";
 #if defined(BOOST_REGEX_HAS_ICU)
         std::string utf8;
-<<<<<<< HEAD
-        UnicodeString ustr = UnicodeString::fromUTF32(x.pattern.str().data(),
-                                                      static_cast<int32_t>(x.pattern.str().length()));
-=======
         mapnik::value_unicode_string ustr = mapnik::value_unicode_string::fromUTF32( &x.pattern.str()[0] ,x.pattern.str().length());
->>>>>>> 5e322dbf
         to_utf8(ustr,utf8);
         str_ += utf8;
         str_ +="','";
