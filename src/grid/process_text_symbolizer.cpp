--- conflicted
+++ resolved
@@ -23,11 +23,6 @@
 
 // mapnik
 #include <mapnik/grid/grid_renderer.hpp>
-<<<<<<< HEAD
-#include <mapnik/font_engine_freetype.hpp>
-#include <mapnik/expression_evaluator.hpp>
-=======
->>>>>>> e4340c0f
 #include <mapnik/symbolizer_helpers.hpp>
 
 namespace mapnik {
@@ -39,25 +34,6 @@
 {
     text_symbolizer_helper<face_manager<freetype_engine>,
             label_collision_detector4> helper(
-<<<<<<< HEAD
-                width_, height_,
-                scale_factor_ * (1.0/pixmap_.get_resolution()),
-                t_, font_manager_, detector_);
-
-    text_placement_info_ptr placement = helper.get_placement(sym, feature, prj_trans);
-
-    if (!placement) return;
-
-    text_renderer<T> ren(pixmap_, font_manager_, *(font_manager_.get_stroker()));
-    for (unsigned int ii = 0; ii < placement->placements.size(); ++ii)
-    {
-        double x = placement->placements[ii].starting_x;
-        double y = placement->placements[ii].starting_y;
-        ren.prepare_glyphs(&(placement->placements[ii]));
-        ren.render_id(feature.id(),x,y,2);
-    }
-    pixmap_.add_feature(feature);
-=======
                 sym, feature, prj_trans,
                 width_, height_,
                 scale_factor_ * (1.0/pixmap_.get_resolution()),
@@ -78,7 +54,6 @@
         }
     }
     if (placement_found) pixmap_.add_feature(feature);
->>>>>>> e4340c0f
 
 }
 
