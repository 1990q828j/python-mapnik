--- conflicted
+++ resolved
@@ -824,10 +824,6 @@
     value () noexcept //-- comment out for VC++11
         : base_(value_null()) {}
 
-<<<<<<< HEAD
-    template <typename T> value(T const& _val_)
-        : base_(_val_) {}
-=======
     value(value_integer val)
         : base_(val) {}
 
@@ -853,21 +849,9 @@
         base_ = other.base_;
         return *this;
     }
->>>>>>> 121e5b59
-
-    value (value const& other)
-        : base_(other.base_) {}
 
     value( value && other) noexcept
         :  base_(std::move(other.base_)) {}
-
-    value & operator=( value const& other)
-    {
-        if (this == &other)
-            return *this;
-        base_ = other.base_;
-        return *this;
-    }
 
     bool operator==(value const& other) const
     {
