--- conflicted
+++ resolved
@@ -199,12 +199,7 @@
     //! \brief Colorize a raster
     //!
     //! \param[in, out] raster A raster stored in float32 single channel format, which gets colorized in place.
-<<<<<<< HEAD
-    //! \param[in] f The feature used to find 'NODATA' information if available
     void colorize(std::shared_ptr<raster> const& raster, feature_impl const& f) const;
-=======
-    void colorize(boost::shared_ptr<raster> const& raster, feature_impl const& f) const;
->>>>>>> 843fdc08
 
 
     //! \brief Perform the translation of input to output
