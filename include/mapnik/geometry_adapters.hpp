/*****************************************************************************
 *
 * This file is part of Mapnik (c++ mapping toolkit)
 *
 * Copyright (C) 2015 Artem Pavlenko
 *
 * This library is free software; you can redistribute it and/or
 * modify it under the terms of the GNU Lesser General Public
 * License as published by the Free Software Foundation; either
 * version 2.1 of the License, or (at your option) any later version.
 *
 * This library is distributed in the hope that it will be useful,
 * but WITHOUT ANY WARRANTY; without even the implied warranty of
 * MERCHANTABILITY or FITNESS FOR A PARTICULAR PURPOSE.  See the GNU
 * Lesser General Public License for more details.
 *
 * You should have received a copy of the GNU Lesser General Public
 * License along with this library; if not, write to the Free Software
 * Foundation, Inc., 51 Franklin St, Fifth Floor, Boston, MA  02110-1301  USA
 *
 *****************************************************************************/

#ifndef MAPNIK_GEOMETRY_ADAPTERS_HPP
#define MAPNIK_GEOMETRY_ADAPTERS_HPP

// undef B0 to workaround https://svn.boost.org/trac/boost/ticket/10467
#undef B0
#include <boost/geometry.hpp>
#include <boost/geometry/geometries/register/point.hpp>
#include <boost/geometry/geometries/register/linestring.hpp>
#include <boost/geometry/geometries/register/ring.hpp>
#include <boost/range.hpp>
#include <boost/range/iterator_range_core.hpp>
#include <boost/geometry/core/mutable_range.hpp>
#include <boost/geometry/core/tag.hpp>
#include <boost/geometry/core/tags.hpp>
//
#include <mapnik/box2d.hpp>

// register point
BOOST_GEOMETRY_REGISTER_POINT_2D (mapnik::geometry::point<double>, double, cs::cartesian, x, y)
// ring
BOOST_GEOMETRY_REGISTER_RING(mapnik::geometry::linear_ring<double>)

// needed by box2d<double>
BOOST_GEOMETRY_REGISTER_POINT_2D(mapnik::coord2d, double, cs::cartesian, x, y)

namespace boost {

template <>
struct range_iterator<mapnik::geometry::line_string<double> >
{
    using type = mapnik::geometry::line_string<double>::iterator;
};

template <>
struct range_const_iterator<mapnik::geometry::line_string<double> >
{
    using type = mapnik::geometry::line_string<double>::const_iterator;
};

inline mapnik::geometry::line_string<double>::iterator
range_begin(mapnik::geometry::line_string<double> & line) {return line.begin();}

inline mapnik::geometry::line_string<double>::iterator
range_end(mapnik::geometry::line_string<double> & line) {return line.end();}

inline mapnik::geometry::line_string<double>::const_iterator
range_begin(mapnik::geometry::line_string<double> const& line) {return line.begin();}

inline mapnik::geometry::line_string<double>::const_iterator
range_end(mapnik::geometry::line_string<double> const& line) {return line.end();}


namespace geometry { namespace traits {

<<<<<<< HEAD
template<> struct tag<mapnik::geometry::bounding_box<double>> { using type = box_tag; };

template<> struct point_type<mapnik::geometry::bounding_box<double>> { using type = mapnik::geometry::point<double>; };
=======
// register mapnik::box2d<double>

template<> struct tag<mapnik::box2d<double> > { using type = box_tag; };
>>>>>>> 2ebc729c

template<> struct point_type<mapnik::box2d<double> > { using type = mapnik::coord2d; };

template <>
<<<<<<< HEAD
struct indexed_access<mapnik::geometry::bounding_box<double>, min_corner, 0>
{
    static inline double get(mapnik::geometry::bounding_box<double> const& b) { return b.p0.x;}
    static inline void set(mapnik::geometry::bounding_box<double> & b, double value) { b.p0.x = value; }
};

template <>
struct indexed_access<mapnik::geometry::bounding_box<double>, min_corner, 1>
{
    static inline double get(mapnik::geometry::bounding_box<double> const& b) { return b.p0.y;}
    static inline void set(mapnik::geometry::bounding_box<double> & b, double value) { b.p0.y = value; }
};

template <>
struct indexed_access<mapnik::geometry::bounding_box<double>, max_corner, 0>
{
    static inline double get(mapnik::geometry::bounding_box<double> const& b) { return b.p1.x;}
    static inline void set(mapnik::geometry::bounding_box<double> & b, double value) { b.p1.x = value; }
};

template <>
struct indexed_access<mapnik::geometry::bounding_box<double>, max_corner, 1>
{
    static inline double get(mapnik::geometry::bounding_box<double> const& b) { return b.p1.y;}
    static inline void set(mapnik::geometry::bounding_box<double> & b, double value) { b.p1.y = value; }
=======
struct indexed_access<mapnik::box2d<double>, min_corner, 0>
{
    using ct = coordinate_type<mapnik::coord2d>::type;
    static inline ct get(mapnik::box2d<double> const& b) { return b.minx();}
    static inline void set(mapnik::box2d<double> &b, ct const& value) { b.set_minx(value); }
};

template <>
struct indexed_access<mapnik::box2d<double>, min_corner, 1>
{
    using ct = coordinate_type<mapnik::coord2d>::type;
    static inline ct get(mapnik::box2d<double> const& b) { return b.miny();}
    static inline void set(mapnik::box2d<double> &b, ct const& value) { b.set_miny(value); }
};

template <>
struct indexed_access<mapnik::box2d<double>, max_corner, 0>
{
    using ct = coordinate_type<mapnik::coord2d>::type;
    static inline ct get(mapnik::box2d<double> const& b) { return b.maxx();}
    static inline void set(mapnik::box2d<double> &b, ct const& value) { b.set_maxx(value); }
};

template <>
struct indexed_access<mapnik::box2d<double>, max_corner, 1>
{
    using ct = coordinate_type<mapnik::coord2d>::type;
    static inline ct get(mapnik::box2d<double> const& b) { return b.maxy();}
    static inline void set(mapnik::box2d<double> &b , ct const& value) { b.set_maxy(value); }
>>>>>>> 2ebc729c
};

// mapnik::geometry::line_string
template<>
struct tag<mapnik::geometry::line_string<double> >
{
    using type = linestring_tag;
};

// mapnik::geometry::polygon
template<>
struct tag<mapnik::geometry::polygon<double> >
{
    using type = polygon_tag;
};

template <>
struct point_order<mapnik::geometry::linear_ring<double> >
{
    static const order_selector value = counterclockwise;
};

template<>
struct tag<mapnik::geometry::multi_point<double> >
{
    using type = multi_point_tag;
};

template<>
struct tag<mapnik::geometry::multi_line_string<double> >
{
    using type = multi_linestring_tag;
};

template<> struct tag<mapnik::geometry::multi_polygon<double> >
{
    using type = multi_polygon_tag;
};

// ring
template<> struct ring_const_type<mapnik::geometry::polygon<double> >
{
    using type =  mapnik::geometry::linear_ring<double> const&;
};

template<> struct ring_mutable_type<mapnik::geometry::polygon<double> >
{
    using type = mapnik::geometry::linear_ring<double>&;
};

// interior
template<> struct interior_const_type<mapnik::geometry::polygon<double> >
{
    using type = std::vector<mapnik::geometry::linear_ring<double> > const&;
};

template<> struct interior_mutable_type<mapnik::geometry::polygon<double> >
{
    using type = std::vector<mapnik::geometry::linear_ring<double> >&;
};

// exterior
template<>
struct exterior_ring<mapnik::geometry::polygon<double> >
{
    static mapnik::geometry::linear_ring<double> & get(mapnik::geometry::polygon<double> & p)
    {
        return p.exterior_ring;
    }

    static mapnik::geometry::linear_ring<double> const& get(mapnik::geometry::polygon<double> const& p)
    {
        return p.exterior_ring;
    }
};

template<>
struct interior_rings<mapnik::geometry::polygon<double> >
{
    using holes_type = std::vector<mapnik::geometry::linear_ring<double> >;
    static holes_type&  get(mapnik::geometry::polygon<double> & p)
    {
        return p.interior_rings;
    }

    static holes_type const& get(mapnik::geometry::polygon<double> const& p)
    {
        return p.interior_rings;
    }
};


}}}


#endif //MAPNIK_GEOMETRY_ADAPTERS_HPP<|MERGE_RESOLUTION|>--- conflicted
+++ resolved
@@ -74,46 +74,12 @@
 
 namespace geometry { namespace traits {
 
-<<<<<<< HEAD
-template<> struct tag<mapnik::geometry::bounding_box<double>> { using type = box_tag; };
-
-template<> struct point_type<mapnik::geometry::bounding_box<double>> { using type = mapnik::geometry::point<double>; };
-=======
+
 // register mapnik::box2d<double>
-
 template<> struct tag<mapnik::box2d<double> > { using type = box_tag; };
->>>>>>> 2ebc729c
-
 template<> struct point_type<mapnik::box2d<double> > { using type = mapnik::coord2d; };
 
 template <>
-<<<<<<< HEAD
-struct indexed_access<mapnik::geometry::bounding_box<double>, min_corner, 0>
-{
-    static inline double get(mapnik::geometry::bounding_box<double> const& b) { return b.p0.x;}
-    static inline void set(mapnik::geometry::bounding_box<double> & b, double value) { b.p0.x = value; }
-};
-
-template <>
-struct indexed_access<mapnik::geometry::bounding_box<double>, min_corner, 1>
-{
-    static inline double get(mapnik::geometry::bounding_box<double> const& b) { return b.p0.y;}
-    static inline void set(mapnik::geometry::bounding_box<double> & b, double value) { b.p0.y = value; }
-};
-
-template <>
-struct indexed_access<mapnik::geometry::bounding_box<double>, max_corner, 0>
-{
-    static inline double get(mapnik::geometry::bounding_box<double> const& b) { return b.p1.x;}
-    static inline void set(mapnik::geometry::bounding_box<double> & b, double value) { b.p1.x = value; }
-};
-
-template <>
-struct indexed_access<mapnik::geometry::bounding_box<double>, max_corner, 1>
-{
-    static inline double get(mapnik::geometry::bounding_box<double> const& b) { return b.p1.y;}
-    static inline void set(mapnik::geometry::bounding_box<double> & b, double value) { b.p1.y = value; }
-=======
 struct indexed_access<mapnik::box2d<double>, min_corner, 0>
 {
     using ct = coordinate_type<mapnik::coord2d>::type;
@@ -143,7 +109,6 @@
     using ct = coordinate_type<mapnik::coord2d>::type;
     static inline ct get(mapnik::box2d<double> const& b) { return b.maxy();}
     static inline void set(mapnik::box2d<double> &b , ct const& value) { b.set_maxy(value); }
->>>>>>> 2ebc729c
 };
 
 // mapnik::geometry::line_string
