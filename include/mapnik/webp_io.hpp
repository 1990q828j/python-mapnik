/*****************************************************************************
 *
 * This file is part of Mapnik (c++ mapping toolkit)
 *
 * Copyright (C) 2013 Artem Pavlenko
 *
 * This library is free software; you can redistribute it and/or
 * modify it under the terms of the GNU Lesser General Public
 * License as published by the Free Software Foundation; either
 * version 2.1 of the License, or (at your option) any later version.
 *
 * This library is distributed in the hope that it will be useful,
 * but WITHOUT ANY WARRANTY; without even the implied warranty of
 * MERCHANTABILITY or FITNESS FOR A PARTICULAR PURPOSE.  See the GNU
 * Lesser General Public License for more details.
 *
 * You should have received a copy of the GNU Lesser General Public
 * License along with this library; if not, write to the Free Software
 * Foundation, Inc., 51 Franklin St, Fifth Floor, Boston, MA  02110-1301  USA
 *
 *****************************************************************************/

#ifndef MAPNIK_WEBP_IO_HPP
#define MAPNIK_WEBP_IO_HPP

// mapnik
#include <mapnik/util/conversions.hpp>

// webp
#include <webp/encode.h>

// stl
#include <stdexcept>
#include <string>

// boost
#include <boost/scoped_array.hpp>

namespace mapnik {

template <typename T>
int webp_stream_write(const uint8_t* data, size_t data_size, const WebPPicture* picture)
{
    T* out = static_cast<T*>(picture->custom_ptr);
    out->write(reinterpret_cast<const char*>(data), data_size);
    return true;
}

std::string webp_encoding_error(WebPEncodingError error)
{
    std::string os;
    switch (error)
    {
        case VP8_ENC_ERROR_OUT_OF_MEMORY: os = "memory error allocating objects"; break;
        case VP8_ENC_ERROR_BITSTREAM_OUT_OF_MEMORY: os = "memory error while flushing bits"; break;
        case VP8_ENC_ERROR_NULL_PARAMETER: os = "a pointer parameter is NULL"; break;
        case VP8_ENC_ERROR_INVALID_CONFIGURATION: os = "configuration is invalid"; break;
        case VP8_ENC_ERROR_BAD_DIMENSION: os = "picture has invalid width/height"; break;
        case VP8_ENC_ERROR_PARTITION0_OVERFLOW: os = "partition is bigger than 512k"; break;
        case VP8_ENC_ERROR_PARTITION_OVERFLOW: os = "partition is bigger than 16M"; break;
        case VP8_ENC_ERROR_BAD_WRITE: os = "error while flushing bytes"; break;
        case VP8_ENC_ERROR_FILE_TOO_BIG: os = "file is bigger than 4G"; break;
        default:
            mapnik::util::to_string(os,error);
            os = "unknown error (" + os + ")"; break;
    }
    return os;
}

template <typename T1, typename T2>
void save_as_webp(T1& file,
                  float quality,
                  int method,
                  int lossless,
                  int image_hint,
                  bool alpha,
                  T2 const& image)
{
    WebPConfig config;
    if (!WebPConfigPreset(&config, WEBP_PRESET_DEFAULT, quality))
    {
        throw std::runtime_error("version mismatch");
    }

    // Add additional tuning

    if (method >= 0) config.method = method;
#if (WEBP_ENCODER_ABI_VERSION >> 8) >= 1
    config.lossless = !!lossless;
    config.image_hint = static_cast<WebPImageHint>(image_hint);
#else
<<<<<<< HEAD
#ifdef _MSC_VER
#pragma NOTE(compiling against webp that does not support lossless flag)
#else
#warning "compiling against webp that does not support lossless flag"
#endif
=======
    #ifdef _MSC_VER
    #pragma NOTE(compiling against webp that does not support lossless flag)
    #else
    #warning "compiling against webp that does not support lossless flag"
    #endif
>>>>>>> 580ad4fb
#endif

    bool valid = WebPValidateConfig(&config);
    if (!valid)
    {
        throw std::runtime_error("Invalid configuration");
    }

    WebPPicture pic;
    if (!WebPPictureInit(&pic))
    {
        throw std::runtime_error("version mismatch");
    }
    pic.width = image.width();
    pic.height = image.height();
#if (WEBP_ENCODER_ABI_VERSION >> 8) >= 1
    pic.use_argb = !!lossless;
#endif
    int ok = 0;
    if (alpha)
    {
        int stride = sizeof(typename T2::pixel_type) * image.width();
        uint8_t const* bytes = reinterpret_cast<uint8_t const*>(image.getBytes());
        ok = WebPPictureImportRGBA(&pic, bytes, stride);
    }
    else
    {
        int stride = sizeof(typename T2::pixel_type) * image.width();
        uint8_t const* bytes = reinterpret_cast<uint8_t const*>(image.getBytes());
#if (WEBP_ENCODER_ABI_VERSION >> 8) >= 1
        ok = WebPPictureImportRGBX(&pic, bytes, stride);
#else
        ok = WebPPictureImportRGBA(&pic, bytes, stride);
#endif
    }

    if (!ok)
    {
        throw std::runtime_error(webp_encoding_error(pic.error_code));
    }

    pic.writer = webp_stream_write<T1>;
    pic.custom_ptr = &file;

    ok = WebPEncode(&config, &pic);
    WebPPictureFree(&pic);
    if (!ok)
    {
        throw std::runtime_error(webp_encoding_error(pic.error_code));
    }

    file.flush();
}
}

#endif // MAPNIK_WEBP_IO_HPP<|MERGE_RESOLUTION|>--- conflicted
+++ resolved
@@ -89,19 +89,11 @@
     config.lossless = !!lossless;
     config.image_hint = static_cast<WebPImageHint>(image_hint);
 #else
-<<<<<<< HEAD
-#ifdef _MSC_VER
-#pragma NOTE(compiling against webp that does not support lossless flag)
-#else
-#warning "compiling against webp that does not support lossless flag"
-#endif
-=======
     #ifdef _MSC_VER
     #pragma NOTE(compiling against webp that does not support lossless flag)
     #else
     #warning "compiling against webp that does not support lossless flag"
     #endif
->>>>>>> 580ad4fb
 #endif
 
     bool valid = WebPValidateConfig(&config);
