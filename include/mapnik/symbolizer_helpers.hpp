/*****************************************************************************
 *
 * This file is part of Mapnik (c++ mapping toolkit)
 *
 * Copyright (C) 2012 Artem Pavlenko
 *
 * This library is free software; you can redistribute it and/or
 * modify it under the terms of the GNU Lesser General Public
 * License as published by the Free Software Foundation; either
 * version 2.1 of the License, or (at your option) any later version.
 *
 * This library is distributed in the hope that it will be useful,
 * but WITHOUT ANY WARRANTY; without even the implied warranty of
 * MERCHANTABILITY or FITNESS FOR A PARTICULAR PURPOSE.  See the GNU
 * Lesser General Public License for more details.
 *
 * You should have received a copy of the GNU Lesser General Public
 * License along with this library; if not, write to the Free Software
 * Foundation, Inc., 51 Franklin St, Fifth Floor, Boston, MA  02110-1301  USA
 *
 *****************************************************************************/
#ifndef SYMBOLIZER_HELPERS_HPP
#define SYMBOLIZER_HELPERS_HPP

//mapnik
#include <mapnik/text_symbolizer.hpp>
#include <mapnik/shield_symbolizer.hpp>
#include <mapnik/expression_evaluator.hpp>
#include <mapnik/feature.hpp>
#include <mapnik/marker.hpp>
#include <mapnik/marker_cache.hpp>
#include <mapnik/processed_text.hpp>
#include <mapnik/text_path.hpp>

//boost
#include <boost/shared_ptr.hpp>


namespace mapnik {

typedef boost::ptr_vector<text_path> placements_type;
template <typename DetectorT> class placement_finder;

/** Helper object that does all the TextSymbolizer placment finding
 * work except actually rendering the object. */
template <typename FaceManagerT, typename DetectorT>
class text_symbolizer_helper
{
public:
    text_symbolizer_helper(text_symbolizer const& sym,
                           Feature const& feature,
                           proj_transform const& prj_trans,
                           unsigned width,
                           unsigned height,
                           double scale_factor,
                           CoordTransform const& t,
                           FaceManagerT &font_manager,
                           DetectorT &detector,
                           box2d<double> const& query_extent)
        : sym_(sym),
          feature_(feature),
          prj_trans_(prj_trans),
          t_(t),
          font_manager_(font_manager),
          detector_(detector),
          writer_(sym.get_metawriter()),
          dims_(0, 0, width, height),
          text_(font_manager, scale_factor),
          angle_(0.0),
          placement_valid_(false),
          points_on_line_(false),
          finder_(),
          query_extent_(query_extent)
    {
        initialize_geometries();
        if (!geometries_to_process_.size()) return;
        placement_ = sym_.get_placement_options()->get_placement_info(scale_factor);
        next_placement();
        initialize_points();
    }

    /** Return next placement.
     * If no more placements are found returns null pointer.
     */
    bool next();

    /** Get current placement. next() has to be called before! */
    placements_type & placements() const;
protected:
    bool next_point_placement();
    bool next_line_placement();
    bool next_placement();
    void initialize_geometries();
    void initialize_points();

    //Input
    text_symbolizer const& sym_;
    Feature const& feature_;
    proj_transform const& prj_trans_;
    CoordTransform const& t_;
    FaceManagerT & font_manager_;
    DetectorT & detector_;
    metawriter_with_properties writer_;
    box2d<double> dims_;
    box2d<double> const& query_extent_;
    //Processing
    processed_text text_;
    /* Using list instead of vector, because we delete random elements and need iterators to stay valid. */
    /** Remaining geometries to be processed. */
    std::list<geometry_type*> geometries_to_process_;
    /** Geometry currently being processed. */
    std::list<geometry_type*>::iterator geo_itr_;
    /** Remaining points to be processed. */
    std::list<position> points_;
    /** Point currently being processed. */
    std::list<position>::iterator point_itr_;
    /** Text rotation. */
    double angle_;
    /** Text + formatting. */
    string_info *info_;
    /** Did last call to next_placement return true? */
    bool placement_valid_;
    /** Use point placement. Otherwise line placement is used. */
    bool point_placement_;
    /** Place text at points on a line instead of following the line (used for ShieldSymbolizer) .*/
    bool points_on_line_;

    text_placement_info_ptr placement_;
    boost::shared_ptr<placement_finder<DetectorT> > finder_;
};

template <typename FaceManagerT, typename DetectorT>
class shield_symbolizer_helper: public text_symbolizer_helper<FaceManagerT, DetectorT>
{
public:
    shield_symbolizer_helper(shield_symbolizer const& sym,
                             Feature const& feature,
                             proj_transform const& prj_trans,
                             unsigned width,
                             unsigned height,
                             double scale_factor,
<<<<<<< HEAD
                             CoordTransform const &t,
                             FaceManagerT &font_manager,
                             DetectorT &detector,
                             box2d<double> const& query_extent) :
        text_symbolizer_helper<FaceManagerT, DetectorT>(sym, feature, prj_trans, width, height, scale_factor, t, font_manager, detector, query_extent),
=======
                             CoordTransform const& t,
                             FaceManagerT & font_manager,
                             DetectorT & detector) :
        text_symbolizer_helper<FaceManagerT, DetectorT>(sym, feature, prj_trans, width, height, scale_factor, t, font_manager, detector),
>>>>>>> c5c0f922
        sym_(sym)
    {
        this->points_on_line_ = true;
        init_marker();
    }

    bool next();
    pixel_position get_marker_position(text_path const& p);
    marker & get_marker() const;
    agg::trans_affine const& get_transform() const;
protected:
    bool next_point_placement();
    bool next_line_placement();
    void init_marker();
    shield_symbolizer const& sym_;
    box2d<double> marker_ext_;
    boost::optional<marker_ptr> marker_;
    agg::trans_affine transform_;
    double marker_w_;
    double marker_h_;
    double marker_x_;
    double marker_y_;
    // F***ing templates...
    // http://womble.decadent.org.uk/c++/template-faq.html#base-lookup
    using text_symbolizer_helper<FaceManagerT, DetectorT>::geometries_to_process_;
    using text_symbolizer_helper<FaceManagerT, DetectorT>::placement_;
    using text_symbolizer_helper<FaceManagerT, DetectorT>::next_placement;
    using text_symbolizer_helper<FaceManagerT, DetectorT>::info_;
    using text_symbolizer_helper<FaceManagerT, DetectorT>::geo_itr_;
    using text_symbolizer_helper<FaceManagerT, DetectorT>::point_itr_;
    using text_symbolizer_helper<FaceManagerT, DetectorT>::points_;
    using text_symbolizer_helper<FaceManagerT, DetectorT>::writer_;
    using text_symbolizer_helper<FaceManagerT, DetectorT>::font_manager_;
    using text_symbolizer_helper<FaceManagerT, DetectorT>::feature_;
    using text_symbolizer_helper<FaceManagerT, DetectorT>::t_;
    using text_symbolizer_helper<FaceManagerT, DetectorT>::detector_;
    using text_symbolizer_helper<FaceManagerT, DetectorT>::dims_;
    using text_symbolizer_helper<FaceManagerT, DetectorT>::prj_trans_;
    using text_symbolizer_helper<FaceManagerT, DetectorT>::placement_valid_;
    using text_symbolizer_helper<FaceManagerT, DetectorT>::point_placement_;
    using text_symbolizer_helper<FaceManagerT, DetectorT>::angle_;
    using text_symbolizer_helper<FaceManagerT, DetectorT>::finder_;
};
} //namespace
#endif // SYMBOLIZER_HELPERS_HPP<|MERGE_RESOLUTION|>--- conflicted
+++ resolved
@@ -139,18 +139,11 @@
                              unsigned width,
                              unsigned height,
                              double scale_factor,
-<<<<<<< HEAD
                              CoordTransform const &t,
                              FaceManagerT &font_manager,
                              DetectorT &detector,
                              box2d<double> const& query_extent) :
         text_symbolizer_helper<FaceManagerT, DetectorT>(sym, feature, prj_trans, width, height, scale_factor, t, font_manager, detector, query_extent),
-=======
-                             CoordTransform const& t,
-                             FaceManagerT & font_manager,
-                             DetectorT & detector) :
-        text_symbolizer_helper<FaceManagerT, DetectorT>(sym, feature, prj_trans, width, height, scale_factor, t, font_manager, detector),
->>>>>>> c5c0f922
         sym_(sym)
     {
         this->points_on_line_ = true;
